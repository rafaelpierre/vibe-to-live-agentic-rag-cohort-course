# 🚀 From Vibe to Live: Build and Deploy Production AI Agents

<div align="center">

![Python](https://img.shields.io/badge/Python-3.11+-3776AB?style=for-the-badge&logo=python&logoColor=white)
![FastAPI](https://img.shields.io/badge/FastAPI-0.110+-009688?style=for-the-badge&logo=fastapi&logoColor=white)
![Docker](https://img.shields.io/badge/Docker-Ready-2496ED?style=for-the-badge&logo=docker&logoColor=white)
![OpenAI](https://img.shields.io/badge/OpenAI-Agents%20SDK-412991?style=for-the-badge&logo=openai&logoColor=white)
![Qdrant](https://img.shields.io/badge/Qdrant-Cloud-DC244C?style=for-the-badge&logo=qdrant&logoColor=white)
![Phoenix](https://img.shields.io/badge/Phoenix-Arize-FF6B35?style=for-the-badge&logoColor=white)
![License](https://img.shields.io/badge/License-MIT-yellow?style=for-the-badge)

**Build production-grade AI agents from day one**

[Course Website](https://buildingaiagents.com) • [Week 1](#week-1-rag-agent-foundations) • [Week 2](#week-2-multi-agent-orchestration) • [Week 3](#week-3-production-deployment) • [Week 4](#week-4-capstone)

</div>

---

## 📖 About This Repository

This is the **official code repository** for the [From Vibe to Live: Production AI Agents Course](https://buildingaiagents.com). 

Each week builds incrementally on the previous, culminating in a **production-deployed AI agent** with observability, guardrails, and enterprise-grade architecture.

### 🗂️ Repository Structure

This repo uses **branches for each week**:

- **`week1`** → RAG Agent Foundations
- **`week2`** → Multi-Agent Orchestration
- **`week3`** → Production Deployment + Observability
- **`week4`** → Capstone Project Templates
- **`solutions/`** → Reference implementations for each week

**To switch weeks:**
```bash
git checkout week1    # Start with foundations
git checkout week2    # Move to orchestration
git checkout week3    # Deploy to production
git checkout week4    # Build your capstone
```

---

## 🎯 Weekly Learning Path

### Week 1: RAG Agent Foundations
**Branch:** `week1`

Build a Dockerized RAG agent that queries a knowledge base.

**What you'll build:**
- ✅ Single RAG agent with vector search
- ✅ FastAPI REST API
- ✅ Fully containerized with Docker
- ✅ Qdrant Cloud integration

---

### Week 2: Multi-Agent Orchestration
**Branch:** `week2`

Extend your agent into a multi-agent system with specialized roles.

**What you'll add:**
- Router agent (intent classification)
- Retrieval agent (vector search specialist)
- Synthesis agent (response generation)
- Multi-tool coordination
- Basic Observability with Phoenix Arize

---

### Week 3: Production Deployment + Observability
**Branch:** `week3`

Deploy to Azure with full observability and guardrails.

**What you'll add:**
- Azure Container Apps deployment
- Advanced Observability (LLM as a Judge, Trajectory Evaluation)
- Prompt injection detection
- Response validation guardrails
- Cost tracking and monitoring

---

### Week 4: Capstone Project
**Branch:** `week4`

Build your own production-grade agent with advanced features.

**Options:**
- Enhanced enterprise assistant with memory
- Domain-specific agent (legal, medical, code)
- Advanced multi-agent workflows
- CI/CD pipeline with GitHub Actions

---

### 🏗️ Architecture Evolution

**Week 1 - Simple RAG Agent:**

```mermaid
%%{init: {'theme':'base', 'themeVariables': { 'primaryColor':'#0EA5E9','primaryTextColor':'#fff','primaryBorderColor':'#0284C7','lineColor':'#64748B','secondaryColor':'#8B5CF6','tertiaryColor':'#10B981'}}}%%
graph TD
    A["🌐 Client<br/>Browser"] -->|"📤 HTTP Request"| B["⚡ FastAPI<br/>Backend"]
    B -->|"🔗 Exposes"| C["🤖 OpenAI<br/>Agents SDK"]
    C -->|"🔍 Vector Search"| D["💾 Qdrant<br/>Vector DB"]
    C -->|"💬 LLM Calls"| E["✨ GPT-4o"]
    
    style A fill:#0EA5E9,stroke:#0284C7,stroke-width:3px,color:#fff
    style B fill:#10B981,stroke:#059669,stroke-width:3px,color:#fff
    style C fill:#8B5CF6,stroke:#7C3AED,stroke-width:3px,color:#fff
    style D fill:#DC2626,stroke:#B91C1C,stroke-width:3px,color:#fff
    style E fill:#F59E0B,stroke:#D97706,stroke-width:3px,color:#fff
    
    linkStyle 0 stroke:#0EA5E9,stroke-width:2px
    linkStyle 1 stroke:#10B981,stroke-width:2px
    linkStyle 2 stroke:#DC2626,stroke-width:2px
    linkStyle 3 stroke:#F59E0B,stroke-width:2px
```

**Week 2** adds multiple specialized agents (Router, Retrieval, Synthesis)  
**Week 3** adds observability layer (Phoenix Arize), guardrails, and Azure deployment  
**Week 4** showcases advanced patterns based on your capstone project

---

## 🗂️ Project Structure

The repository structure evolves each week as you add more capabilities:

**Week 1:**
```
production-ai-agents/
├── 📁 src/                      # Core application code
│   ├── main.py                  # FastAPI entry point
│   ├── config.py                # Configuration
│   ├── 📁 agents/               # Agent implementations
│   └── 📁 tools/                # Agent tools (vector search, etc.)
├── 📁 examples/                 # Learning examples
├── 📁 data/                     # Sample documents
├── 📁 scripts/                  # Setup and utility scripts
└── 📁 tests/                    # Tests
```

**Week 2** adds:
- Multi-agent orchestration patterns
- `src/agents/router_agent.py` - Intent classification
- `src/agents/synthesis_agent.py` - Response generation
- `src/observability/` - Phoenix Arize integration

**Week 3** adds:
- `src/guardrails/` - Security and validation
- `.github/workflows/` - CI/CD pipelines
- Azure deployment configurations

**Week 4** varies:
- Custom agents based on your capstone project
- Advanced features (memory, caching, etc.)

> **View full structure:** Check each branch to see how the project evolves.

---

## 🚀 Getting Started

### Prerequisites
#### GitHub Codespaces

Work directly in your browser or your favorite IDE with zero local setup!

- **What it is**: A complete dev environment in the cloud with Docker, Python, and all dependencies pre-installed
- **Why use it**: No local installation needed, works on any device, consistent environment for all students
- **IDE support**: Works seamlessly with VS Code (web or desktop) and Cursor
- **Free tier**: 60 hours/month for free on GitHub

**How to use:**
1. Click the **Code** button on the GitHub repo
2. Select **Codespaces** tab
3. Click **Create codespace on week1** (or current branch)
4. Wait ~2 minutes for the devcontainer to build
5. Start coding! All dependencies are already installed

[📖 Learn more about GitHub Codespaces](https://docs.github.com/en/codespaces/overview)

> **Pro tip**: You can open your Codespace in VS Code Desktop or Cursor by clicking the menu (three lines) → "Open in..." → "VS Code Desktop" or use the Cursor extension.

### Setup (5 Minutes)

1. **Create a Codespace**
   - Click **Code** → **Codespaces** → **Create codespace on week1**
   - Wait for devcontainer to build (~2 minutes)

<<<<<<< HEAD
2. Add your API keys as Codespace Secret Variables
=======
2. **Add your API keys to as Github Codespace Secret Variables**

- [Check out this video for instructions if needed](https://www.loom.com/share/515a4091dfa244178d02e0229d40a024?sid=ac40868f-6d78-4179-b504-d08c19c0ba5c)
   
>>>>>>> d36337f5

4. **Populate Qdrant with sample data**
   ```bash
   python scripts/data_pipeline/ingest_fed_speeches.py
   ```

<<<<<<< HEAD
=======
5. **Start the application**
   ```bash
   docker-compose up
   ```

6. **Access the app**
   - Codespaces will automatically forward port 8000
   - Click the popup notification or go to **Ports** tab
   - Open the forwarded URL in your browser

>>>>>>> d36337f5
---

## 📚 Learning Resources

### Examples (Week 1+)

The `examples/` folder contains standalone scripts to help you understand each component

**How to use examples:**

```bash
# Install dependencies locally (if running examples outside Docker)
# With uv (recommended)
uv sync

# Run any example
uv run python examples/01_openai_agents_hello_world.py
```

💡 **Pro tip**: Start with the examples to understand each piece, then implement your solution in the `src/` directory.

### Documentation Links

**OpenAI Agents SDK**
- [Official Documentation](https://openai.github.io/openai-agents-python/)
- [Cookbook Examples](https://github.com/openai/openai-agents-python/tree/main/examples)

**Qdrant Vector Database**
- [Getting Started Guide](https://qdrant.tech/documentation/quick-start/)
- [Python Client Docs](https://python-client.qdrant.tech/)

**FastAPI**
- [Official Tutorial](https://fastapi.tiangolo.com/tutorial/)
- [Best Practices](https://fastapi.tiangolo.com/tutorial/bigger-applications/)

**Docker**
- [Docker Crash Course](./examples/04_docker_basics.md) (included in this repo)
- [Official Documentation](https://docs.docker.com/)

---

## 🎯 Current Week Assignment

> **Note:** Assignment details vary by branch. Switch to the appropriate week's branch to see specific requirements.

### Week 1 Assignment: Build a RAG Agent

**Your Mission:**

Build a **RAG agent** that can answer questions about a knowledge base using:
1. OpenAI Agents SDK for agent orchestration
2. Qdrant for vector search
3. FastAPI for the REST API

<<<<<<< HEAD
=======
**Implementation Checklist:**

- [ ] **Implement `src/agents/rag_agent.py`**
  - Create an agent using OpenAI Agents SDK
  - Define a tool for searching the knowledge base
  - Handle user queries and generate responses

- [ ] **Implement `src/tools/vector_search.py`**
  - Connect to Qdrant Cloud
  - Implement vector similarity search
  - Return relevant documents with metadata

- [ ] **Create API endpoint in `src/main.py`**
  - `POST /chat` endpoint that accepts a question
  - Call your RAG agent
  - Return the agent's response

- [ ] **Test your agent**
  - Ask questions about the sample knowledge base
  - Verify responses are relevant and accurate
  - Test error handling (invalid queries, API failures)

**Deliverable:**

1. Your Docker container running (`docker-compose up`)
2. Making API requests via FastAPI docs or curl
3. Your agent successfully answering questions
4. Brief code walkthrough of your implementation
5. (Optional) Record a **2-3 minute video** showing the above

---

## 🛠️ Development Workflow

### Running the Application

```bash
# Start all services
docker-compose up

# Start in detached mode (background)
docker-compose up -d

# View logs
docker-compose logs -f app

# Stop services
docker-compose down
```

### Making Changes

The `src/` directory is mounted as a volume, so changes you make are reflected immediately (hot reload enabled).

1. Edit code in `src/`
2. Save file
3. FastAPI automatically reloads
4. Test at http://localhost:8000/docs

### Common Commands

```bash
# Rebuild containers after changing dependencies
docker-compose up --build

# Run tests
docker-compose exec app pytest

# Access container shell
docker-compose exec app /bin/bash

# Check Python version
docker-compose exec app python --version
```

---

## 🧪 Testing Your Agent

### Via FastAPI Docs (Recommended)

1. Go to http://localhost:8000/docs
2. Click on `POST /chat`
3. Click "Try it out"
4. Enter your question in the request body
5. Click "Execute"

### Via curl

```bash
curl -X POST "http://localhost:8000/chat" \
  -H "Content-Type: application/json" \
  -d '{"message": "What is the company policy on remote work?"}'
```

### Via Python

```python
import requests

response = requests.post(
    "http://localhost:8000/chat",
    json={"message": "What is the company policy on remote work?"}
)
print(response.json())
```

---

## 🐛 Troubleshooting

### Docker Issues

**Problem**: `Cannot connect to Docker daemon`
- **Solution**: Make sure Docker Desktop is running

**Problem**: `Port 8000 already in use`
- **Solution**: Stop other services using port 8000, or change the port in `docker-compose.yml`

### API Key Issues

**Problem**: `AuthenticationError: Invalid API key`
- **Solution**: Double-check your Github Codespace secret variables

**Problem**: `Qdrant connection failed`
- **Solution**: Verify your Qdrant Cloud URL and API key are correct

### Agent Issues

**Problem**: Agent returns irrelevant answers
- **Solution**: Check your vector search implementation - are you retrieving the right documents?

**Problem**: Agent takes too long to respond
- **Solution**: Limit the number of documents retrieved (try top_k=3 instead of 10)

>>>>>>> d36337f5
---

## 🎓 What's Next?

After completing each week, advance to the next branch:

```bash
# Completed Week 1? Move to Week 2:
git checkout week2

# Completed Week 2? Move to Week 3:
git checkout week3

# Ready for your capstone?
git checkout week4
```

Each week builds on the previous, so make sure to complete assignments in order!

**Want the full experience?** [Join the course at buildingaiagents.com](https://buildingaiagents.com) for:
- Live instruction and Q&A sessions
- 1-on-1 mentorship with Rafael Pierre
- Slack community support
- $400 in free OpenAI credits
- Certificate of completion

---

## 🤝 Getting Help

### During the Course

- **Slack Community**: Ask questions, share progress, get help from peers and instructors
- **1-on-1 Sessions**: Schedule 30-minute sessions with the instructor (Rafael)

### Self-Study

- Check the `examples/` folder for reference implementations
- Review the troubleshooting section above
- Open an issue in this repository

---

## Appendix: Syncing your branch with the assignment repo

To sync your fork branch (e.g. `feature/week1-rafael`) with the original repo's branch `feature/week1`, follow these steps:

* Make sure you have the original repo added as the upstream remote (Only do this once if not already added):

```
git remote add upstream https://github.com/ORIGINAL_OWNER/ORIGINAL_REPO.git
```

* Fetch the latest changes from the original repo:

```
git fetch upstream
```

* Checkout your branch locally:

```
git checkout feature/week1-rafael
```

* Merge or rebase the changes from the original branch into your branch:

```
git merge upstream/feature/week1
```

* Push the updated branch to your forked repo:

```
git push origin feature/week1-rafael
```

This keeps your `feature/week1-rafael` branch synced with the original `feature/week1` branch from the upstream repo.

## 📝 License

MIT License - feel free to use this template for learning and building your own projects!

---

## 🌟 About the Course

This repository is part of **[From Vibe to Live: Build and Deploy Production AI Agents](https://buildingaiagents.com)**, a 4-week cohort-based course where you learn to:

- ✨ Build multi-agent systems with OpenAI Agents SDK
- 🚀 Deploy to Azure with Docker and FastAPI
- 📊 Implement observability with Phoenix Arize
- 🛡️ Add guardrails for security and reliability
- 💼 Create portfolio-ready projects

**Taught by [Rafael Pierre](https://www.linkedin.com/in/rafaelpierre)** - 17+ years in Software Engineering, Data and AI, ex-Hugging Face, Databricks

[**Enroll now at buildingaiagents.com** →](https://buildingaiagents.com)

---

<div align="center">

**Built with ❤️ for production AI**

[Course](https://buildingaiagents.com) • [Examples](#learning-resources) • [Troubleshooting](#troubleshooting)

</div><|MERGE_RESOLUTION|>--- conflicted
+++ resolved
@@ -196,33 +196,13 @@
    - Click **Code** → **Codespaces** → **Create codespace on week1**
    - Wait for devcontainer to build (~2 minutes)
 
-<<<<<<< HEAD
 2. Add your API keys as Codespace Secret Variables
-=======
-2. **Add your API keys to as Github Codespace Secret Variables**
-
-- [Check out this video for instructions if needed](https://www.loom.com/share/515a4091dfa244178d02e0229d40a024?sid=ac40868f-6d78-4179-b504-d08c19c0ba5c)
-   
->>>>>>> d36337f5
 
 4. **Populate Qdrant with sample data**
    ```bash
    python scripts/data_pipeline/ingest_fed_speeches.py
    ```
 
-<<<<<<< HEAD
-=======
-5. **Start the application**
-   ```bash
-   docker-compose up
-   ```
-
-6. **Access the app**
-   - Codespaces will automatically forward port 8000
-   - Click the popup notification or go to **Ports** tab
-   - Open the forwarded URL in your browser
-
->>>>>>> d36337f5
 ---
 
 ## 📚 Learning Resources
@@ -277,144 +257,6 @@
 2. Qdrant for vector search
 3. FastAPI for the REST API
 
-<<<<<<< HEAD
-=======
-**Implementation Checklist:**
-
-- [ ] **Implement `src/agents/rag_agent.py`**
-  - Create an agent using OpenAI Agents SDK
-  - Define a tool for searching the knowledge base
-  - Handle user queries and generate responses
-
-- [ ] **Implement `src/tools/vector_search.py`**
-  - Connect to Qdrant Cloud
-  - Implement vector similarity search
-  - Return relevant documents with metadata
-
-- [ ] **Create API endpoint in `src/main.py`**
-  - `POST /chat` endpoint that accepts a question
-  - Call your RAG agent
-  - Return the agent's response
-
-- [ ] **Test your agent**
-  - Ask questions about the sample knowledge base
-  - Verify responses are relevant and accurate
-  - Test error handling (invalid queries, API failures)
-
-**Deliverable:**
-
-1. Your Docker container running (`docker-compose up`)
-2. Making API requests via FastAPI docs or curl
-3. Your agent successfully answering questions
-4. Brief code walkthrough of your implementation
-5. (Optional) Record a **2-3 minute video** showing the above
-
----
-
-## 🛠️ Development Workflow
-
-### Running the Application
-
-```bash
-# Start all services
-docker-compose up
-
-# Start in detached mode (background)
-docker-compose up -d
-
-# View logs
-docker-compose logs -f app
-
-# Stop services
-docker-compose down
-```
-
-### Making Changes
-
-The `src/` directory is mounted as a volume, so changes you make are reflected immediately (hot reload enabled).
-
-1. Edit code in `src/`
-2. Save file
-3. FastAPI automatically reloads
-4. Test at http://localhost:8000/docs
-
-### Common Commands
-
-```bash
-# Rebuild containers after changing dependencies
-docker-compose up --build
-
-# Run tests
-docker-compose exec app pytest
-
-# Access container shell
-docker-compose exec app /bin/bash
-
-# Check Python version
-docker-compose exec app python --version
-```
-
----
-
-## 🧪 Testing Your Agent
-
-### Via FastAPI Docs (Recommended)
-
-1. Go to http://localhost:8000/docs
-2. Click on `POST /chat`
-3. Click "Try it out"
-4. Enter your question in the request body
-5. Click "Execute"
-
-### Via curl
-
-```bash
-curl -X POST "http://localhost:8000/chat" \
-  -H "Content-Type: application/json" \
-  -d '{"message": "What is the company policy on remote work?"}'
-```
-
-### Via Python
-
-```python
-import requests
-
-response = requests.post(
-    "http://localhost:8000/chat",
-    json={"message": "What is the company policy on remote work?"}
-)
-print(response.json())
-```
-
----
-
-## 🐛 Troubleshooting
-
-### Docker Issues
-
-**Problem**: `Cannot connect to Docker daemon`
-- **Solution**: Make sure Docker Desktop is running
-
-**Problem**: `Port 8000 already in use`
-- **Solution**: Stop other services using port 8000, or change the port in `docker-compose.yml`
-
-### API Key Issues
-
-**Problem**: `AuthenticationError: Invalid API key`
-- **Solution**: Double-check your Github Codespace secret variables
-
-**Problem**: `Qdrant connection failed`
-- **Solution**: Verify your Qdrant Cloud URL and API key are correct
-
-### Agent Issues
-
-**Problem**: Agent returns irrelevant answers
-- **Solution**: Check your vector search implementation - are you retrieving the right documents?
-
-**Problem**: Agent takes too long to respond
-- **Solution**: Limit the number of documents retrieved (try top_k=3 instead of 10)
-
->>>>>>> d36337f5
 ---
 
 ## 🎓 What's Next?
